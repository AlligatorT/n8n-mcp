--- conflicted
+++ resolved
@@ -1,10 +1,6 @@
 {
   "name": "n8n-mcp-runtime",
-<<<<<<< HEAD
-  "version": "2.22.4",
-=======
   "version": "2.22.5",
->>>>>>> b87f638e
   "description": "n8n MCP Server Runtime Dependencies Only",
   "private": true,
   "dependencies": {
